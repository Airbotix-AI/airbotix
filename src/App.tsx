--- conflicted
+++ resolved
@@ -1,4 +1,4 @@
-import { Routes, Route } from 'react-router-dom'
+﻿import { Routes, Route } from 'react-router-dom'
 import Layout from './components/Layout'
 import Home from './pages/Home'
 import Workshops from './pages/Workshops'
@@ -6,13 +6,10 @@
 import Contact from './pages/Contact'
 import WorkshopDetail from './pages/WorkshopDetail'
 import Book from './pages/Book'
-<<<<<<< HEAD
 import FAQ from './pages/FAQ'
 import NotFound from './pages/NotFound'
-=======
 import BlogList from './pages/Blog/BlogList'
 import BlogDetail from './pages/Blog/BlogDetail'
->>>>>>> 050c9e4a
 
 function App() {
   return (
@@ -24,13 +21,10 @@
         <Route path="/about" element={<About />} />
         <Route path="/contact" element={<Contact />} />
         <Route path="/book" element={<Book />} />
-<<<<<<< HEAD
         <Route path="/faq" element={<FAQ />} />
-        <Route path="*" element={<NotFound />} />
-=======
         <Route path="/blog" element={<BlogList />} />
         <Route path="/blog/:slug" element={<BlogDetail />} />
->>>>>>> 050c9e4a
+        <Route path="*" element={<NotFound />} />
       </Routes>
     </Layout>
   )
