// Utility functions for the Airbotix website

/**
 * Format currency for Australian dollars
 */
export const formatCurrency = (amount: number): string => {
  return new Intl.NumberFormat('en-AU', {
    style: 'currency',
    currency: 'AUD',
  }).format(amount)
}

/**
 * Format date for display
 */
export const formatDate = (date: string | Date): string => {
  const dateObj = typeof date === 'string' ? new Date(date) : date
  return new Intl.DateTimeFormat('en-AU', {
    year: 'numeric',
    month: 'long',
    day: 'numeric',
  }).format(dateObj)
}

/**
 * Format date and time for display
 */
export const formatDateTime = (date: string | Date): string => {
  const dateObj = typeof date === 'string' ? new Date(date) : date
  return new Intl.DateTimeFormat('en-AU', {
    year: 'numeric',
    month: 'short',
    day: 'numeric',
    hour: '2-digit',
    minute: '2-digit',
  }).format(dateObj)
}

/**
 * Truncate text to specified length
 */
export const truncateText = (text: string, maxLength: number): string => {
  if (text.length <= maxLength) return text
  return text.slice(0, maxLength).trim() + '...'
}

/**
 * Generate slug from title
 */
export const generateSlug = (title: string): string => {
  return title
    .toLowerCase()
    .replace(/[^\w\s-]/g, '') // Remove special characters
    .replace(/\s+/g, '-') // Replace spaces with hyphens
    .replace(/-+/g, '-') // Replace multiple hyphens with single hyphen
    .trim()
}

/**
 * Validate email format
 */
export const isValidEmail = (email: string): boolean => {
  const emailRegex = /^[^\s@]+@[^\s@]+\.[^\s@]+$/
  return emailRegex.test(email)
}

/**
 * Validate Australian phone number
 */
export const isValidAustralianPhone = (phone: string): boolean => {
  // Remove all non-digit characters
  const cleaned = phone.replace(/\D/g, '')
  
  // Check for valid Australian phone number patterns
  // Mobile: 04xx xxx xxx or +61 4xx xxx xxx
  // Landline: 0x xxxx xxxx or +61 x xxxx xxxx
  const patterns = [
    /^04\d{8}$/, // Mobile without country code
    /^614\d{8}$/, // Mobile with country code (61)
    /^0[2378]\d{8}$/, // Landline without country code
    /^61[2378]\d{8}$/, // Landline with country code
  ]
  
  return patterns.some(pattern => pattern.test(cleaned))
}

/**
 * Format phone number for display
 */
export const formatPhoneNumber = (phone: string): string => {
  const cleaned = phone.replace(/\D/g, '')
  
  // Mobile number formatting
  if (cleaned.match(/^04\d{8}$/)) {
    return cleaned.replace(/(\d{4})(\d{3})(\d{3})/, '$1 $2 $3')
  }
  
  // Landline formatting
  if (cleaned.match(/^0[2378]\d{8}$/)) {
    return cleaned.replace(/(\d{2})(\d{4})(\d{4})/, '$1 $2 $3')
  }
  
  return phone // Return original if no pattern matches
}

/**
 * Debounce function
 */
<<<<<<< HEAD
export const debounce = <T extends (..._args: any[]) => void>(
=======
export const debounce = <T extends (...args: unknown[]) => void>(
>>>>>>> 050c9e4a
  func: T,
  wait: number
): ((..._args: Parameters<T>) => void) => {
  let timeout: ReturnType<typeof setTimeout> | null = null
  
  return (..._args: Parameters<T>) => {
    if (timeout) clearTimeout(timeout)
    timeout = setTimeout(() => func(..._args), wait)
  }
}

/**
 * Calculate age from birth date
 */
export const calculateAge = (birthDate: string | Date): number => {
  const birth = typeof birthDate === 'string' ? new Date(birthDate) : birthDate
  const today = new Date()
  let age = today.getFullYear() - birth.getFullYear()
  const monthDiff = today.getMonth() - birth.getMonth()
  
  if (monthDiff < 0 || (monthDiff === 0 && today.getDate() < birth.getDate())) {
    age--
  }
  
  return age
}

/**
 * Generate random ID
 */
export const generateId = (prefix = ''): string => {
  const timestamp = Date.now().toString(36)
  const random = Math.random().toString(36).substr(2, 5)
  return prefix ? `${prefix}_${timestamp}_${random}` : `${timestamp}_${random}`
}

/**
 * Capitalize first letter of each word
 */
export const titleCase = (str: string): string => {
  return str
    .toLowerCase()
    .split(' ')
    .map(word => word.charAt(0).toUpperCase() + word.slice(1))
    .join(' ')
}

/**
 * Check if device is mobile
 */
export const isMobile = (): boolean => {
  return window.innerWidth < 768
}

/**
 * Scroll to element smoothly
 */
export const scrollToElement = (elementId: string): void => {
  const element = document.getElementById(elementId)
  if (element) {
    element.scrollIntoView({
      behavior: 'smooth',
      block: 'start',
    })
  }
}

/**
 * Copy text to clipboard
 */
export const copyToClipboard = async (text: string): Promise<boolean> => {
  try {
    await navigator.clipboard.writeText(text)
    return true
  } catch (err) {
    console.error('Failed to copy text: ', err)
    return false
  }
}

/**
 * Get contrast color (black or white) for a given background color
 */
export const getContrastColor = (hexColor: string): string => {
  // Remove hash if present
  const hex = hexColor.replace('#', '')
  
  // Convert to RGB
  const r = parseInt(hex.substr(0, 2), 16)
  const g = parseInt(hex.substr(2, 2), 16)
  const b = parseInt(hex.substr(4, 2), 16)
  
  // Calculate luminance
  const luminance = (0.299 * r + 0.587 * g + 0.114 * b) / 255
  
  return luminance > 0.5 ? '#000000' : '#FFFFFF'
}<|MERGE_RESOLUTION|>--- conflicted
+++ resolved
@@ -106,19 +106,15 @@
 /**
  * Debounce function
  */
-<<<<<<< HEAD
-export const debounce = <T extends (..._args: any[]) => void>(
-=======
 export const debounce = <T extends (...args: unknown[]) => void>(
->>>>>>> 050c9e4a
   func: T,
   wait: number
-): ((..._args: Parameters<T>) => void) => {
+): ((...args: Parameters<T>) => void) => {
   let timeout: ReturnType<typeof setTimeout> | null = null
   
-  return (..._args: Parameters<T>) => {
+  return (...args: Parameters<T>) => {
     if (timeout) clearTimeout(timeout)
-    timeout = setTimeout(() => func(..._args), wait)
+    timeout = setTimeout(() => func(...args), wait)
   }
 }
 
