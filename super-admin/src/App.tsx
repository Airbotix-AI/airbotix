import { Routes, Route, Navigate, Outlet } from 'react-router-dom'
import { Suspense, lazy } from 'react'
import { AuthProvider } from '@/contexts/AuthContext'
import { ProtectedRoute } from '@/components/ProtectedRoute'
import { RoleGuard, TeacherAccess, StudentManagement, StudentCreation } from '@/components/auth/RoleGuard'
import AdminLayout from '@/components/layout/AdminLayout'
<<<<<<< HEAD
import Dashboard from '@/pages/Dashboard'
import Login from '@/pages/Login'
import Students from '@/pages/Students'
import Teachers from '@/pages/Teachers'
import Workshops from '@/pages/Workshops'
import WorkshopForm from '@/pages/WorkshopForm'
import Courses from '@/pages/Courses'
import Content from '@/pages/Content'

=======
import { LoadingSpinner } from '@/components/ui/LoadingSpinner'
import { ROUTES } from '@/constants/routes.constants'
import { USER_ROLES } from '@/constants/userRoles'
>>>>>>> e683b20a
import { PERMISSIONS } from '@/constants/permissions'

// ============================================================================
// LAZY LOADED COMPONENTS
// ============================================================================

// Pages
const Dashboard = lazy(() => import('@/pages/Dashboard'))
const Login = lazy(() => import('@/pages/Login'))
const Students = lazy(() => import('@/pages/Students'))
const Teachers = lazy(() => import('@/pages/Teachers'))
const Workshops = lazy(() => import('@/pages/Workshops'))
const Courses = lazy(() => import('@/pages/Courses'))
const Content = lazy(() => import('@/pages/Content'))

// Future student sub-pages (placeholders for now)
const AddStudent = lazy(() => import('@/pages/Students').then(() => ({ default: Students })))
const StudentDetails = lazy(() => import('@/pages/Students').then(() => ({ default: Students })))
const EditStudent = lazy(() => import('@/pages/Students').then(() => ({ default: Students })))

// ============================================================================
// LOADING COMPONENTS
// ============================================================================

const PageLoadingFallback = () => (
  <div className="min-h-screen flex items-center justify-center bg-gray-50">
    <div className="text-center">
      <LoadingSpinner className="mx-auto mb-4" />
      <p className="text-gray-600">Loading page...</p>
    </div>
  </div>
)

const RouteLoadingFallback = () => (
  <div className="flex items-center justify-center py-12">
    <div className="text-center">
      <LoadingSpinner className="mx-auto mb-4" />
      <p className="text-gray-600">Loading...</p>
    </div>
  </div>
)

// ============================================================================
// NOT FOUND COMPONENT
// ============================================================================

const NotFoundPage = () => (
  <div className="min-h-screen flex items-center justify-center bg-gray-50">
    <div className="text-center">
      <h1 className="text-4xl font-bold text-gray-900 mb-4">404</h1>
      <p className="text-gray-600 mb-6">Page not found</p>
      <Navigate to={ROUTES.DASHBOARD} replace />
    </div>
  </div>
)

// ============================================================================
// MAIN APP COMPONENT
// ============================================================================

function App() {
  return (
    <AuthProvider>
<<<<<<< HEAD
      <Routes>
        <Route path="/" element={<Login />} />
        <Route
          path="/admin"
          element={
            <ProtectedRoute requiredPermission={PERMISSIONS.VIEW_DASHBOARD}>
              <AdminLayout />
            </ProtectedRoute>
          }
        >
          <Route index element={<Dashboard />} />
          <Route
            path="students"
            element={
              <ProtectedRoute requiredPermission={PERMISSIONS.VIEW_STUDENTS}>
                <Students />
              </ProtectedRoute>
            }
          />
          <Route
            path="teachers"
            element={
              <ProtectedRoute requiredPermission={PERMISSIONS.VIEW_TEACHERS}>
                <Teachers />
              </ProtectedRoute>
            }
          />
          <Route
            path="workshops"
            element={
              <ProtectedRoute requiredPermission={PERMISSIONS.VIEW_WORKSHOPS}>
                <Workshops />
              </ProtectedRoute>
            }
          />
                    <Route
            path="workshops/new"
            element={
              <ProtectedRoute requiredPermission={PERMISSIONS.CREATE_WORKSHOPS}>
                <WorkshopForm />
              </ProtectedRoute>
            }
          />
          <Route
            path="workshops/:id/edit"
            element={
              <ProtectedRoute requiredPermission={PERMISSIONS.EDIT_WORKSHOPS}>
                <WorkshopForm />
              </ProtectedRoute>
            }
          />
          <Route
            path="courses"
            element={
              <ProtectedRoute requiredPermission={PERMISSIONS.VIEW_COURSES}>
                <Courses />
              </ProtectedRoute>
            }
          />
=======
      <Suspense fallback={<PageLoadingFallback />}>
        <Routes>
          {/* Public Routes */}
          <Route path={ROUTES.LOGIN} element={<Login />} />
          <Route path={ROUTES.NOT_FOUND} element={<NotFoundPage />} />
          
          {/* Protected Admin Routes */}
>>>>>>> e683b20a
          <Route
            path="/admin"
            element={
              <ProtectedRoute requiredPermission={PERMISSIONS.VIEW_DASHBOARD}>
                <AdminLayout />
              </ProtectedRoute>
            }
          >
            {/* Dashboard */}
            <Route index element={<Navigate to="dashboard" replace />} />
            <Route 
              path="dashboard" 
              element={
                <Suspense fallback={<RouteLoadingFallback />}>
                  <Dashboard />
                </Suspense>
              } 
            />
            
            {/* Student Management Routes */}
            <Route 
              path="students" 
              element={
                <ProtectedRoute requiredPermission={PERMISSIONS.VIEW_STUDENTS}>
                  <StudentManagement>
                    <Outlet />
                  </StudentManagement>
                </ProtectedRoute>
              }
            >
              <Route 
                index 
                element={
                  <Suspense fallback={<RouteLoadingFallback />}>
                    <Students />
                  </Suspense>
                } 
              />
              <Route 
                path="new" 
                element={
                  <StudentCreation>
                    <Suspense fallback={<RouteLoadingFallback />}>
                      <AddStudent />
                    </Suspense>
                  </StudentCreation>
                } 
              />
              <Route 
                path=":id" 
                element={
                  <Suspense fallback={<RouteLoadingFallback />}>
                    <StudentDetails />
                  </Suspense>
                } 
              />
              <Route 
                path=":id/edit" 
                element={
                  <StudentCreation>
                    <Suspense fallback={<RouteLoadingFallback />}>
                      <EditStudent />
                    </Suspense>
                  </StudentCreation>
                } 
              />
            </Route>
            
            {/* Teacher Management Routes */}
            <Route
              path="teachers"
              element={
                <ProtectedRoute requiredPermission={PERMISSIONS.VIEW_TEACHERS}>
                  <RoleGuard allowedRoles={[USER_ROLES.SUPER_ADMIN, USER_ROLES.ADMIN]}>
                    <Suspense fallback={<RouteLoadingFallback />}>
                      <Teachers />
                    </Suspense>
                  </RoleGuard>
                </ProtectedRoute>
              }
            />
            
            {/* Workshop Management Routes */}
            <Route
              path="workshops"
              element={
                <ProtectedRoute requiredPermission={PERMISSIONS.VIEW_WORKSHOPS}>
                  <TeacherAccess>
                    <Suspense fallback={<RouteLoadingFallback />}>
                      <Workshops />
                    </Suspense>
                  </TeacherAccess>
                </ProtectedRoute>
              }
            />
            
            {/* Course Management Routes */}
            <Route
              path="courses"
              element={
                <ProtectedRoute requiredPermission={PERMISSIONS.VIEW_COURSES}>
                  <RoleGuard allowedRoles={[USER_ROLES.SUPER_ADMIN, USER_ROLES.ADMIN]}>
                    <Suspense fallback={<RouteLoadingFallback />}>
                      <Courses />
                    </Suspense>
                  </RoleGuard>
                </ProtectedRoute>
              }
            />
            
            {/* Content Management Routes */}
            <Route
              path="content"
              element={
                <ProtectedRoute requiredPermission={PERMISSIONS.VIEW_CONTENT}>
                  <TeacherAccess>
                    <Suspense fallback={<RouteLoadingFallback />}>
                      <Content />
                    </Suspense>
                  </TeacherAccess>
                </ProtectedRoute>
              }
            />
          </Route>
          
          {/* Fallback Routes */}
          <Route path="/" element={<Navigate to={ROUTES.LOGIN} replace />} />
          <Route path="*" element={<NotFoundPage />} />
        </Routes>
      </Suspense>
    </AuthProvider>
  )
}

export default App<|MERGE_RESOLUTION|>--- conflicted
+++ resolved
@@ -4,21 +4,9 @@
 import { ProtectedRoute } from '@/components/ProtectedRoute'
 import { RoleGuard, TeacherAccess, StudentManagement, StudentCreation } from '@/components/auth/RoleGuard'
 import AdminLayout from '@/components/layout/AdminLayout'
-<<<<<<< HEAD
-import Dashboard from '@/pages/Dashboard'
-import Login from '@/pages/Login'
-import Students from '@/pages/Students'
-import Teachers from '@/pages/Teachers'
-import Workshops from '@/pages/Workshops'
-import WorkshopForm from '@/pages/WorkshopForm'
-import Courses from '@/pages/Courses'
-import Content from '@/pages/Content'
-
-=======
 import { LoadingSpinner } from '@/components/ui/LoadingSpinner'
 import { ROUTES } from '@/constants/routes.constants'
 import { USER_ROLES } from '@/constants/userRoles'
->>>>>>> e683b20a
 import { PERMISSIONS } from '@/constants/permissions'
 
 // ============================================================================
@@ -82,67 +70,6 @@
 function App() {
   return (
     <AuthProvider>
-<<<<<<< HEAD
-      <Routes>
-        <Route path="/" element={<Login />} />
-        <Route
-          path="/admin"
-          element={
-            <ProtectedRoute requiredPermission={PERMISSIONS.VIEW_DASHBOARD}>
-              <AdminLayout />
-            </ProtectedRoute>
-          }
-        >
-          <Route index element={<Dashboard />} />
-          <Route
-            path="students"
-            element={
-              <ProtectedRoute requiredPermission={PERMISSIONS.VIEW_STUDENTS}>
-                <Students />
-              </ProtectedRoute>
-            }
-          />
-          <Route
-            path="teachers"
-            element={
-              <ProtectedRoute requiredPermission={PERMISSIONS.VIEW_TEACHERS}>
-                <Teachers />
-              </ProtectedRoute>
-            }
-          />
-          <Route
-            path="workshops"
-            element={
-              <ProtectedRoute requiredPermission={PERMISSIONS.VIEW_WORKSHOPS}>
-                <Workshops />
-              </ProtectedRoute>
-            }
-          />
-                    <Route
-            path="workshops/new"
-            element={
-              <ProtectedRoute requiredPermission={PERMISSIONS.CREATE_WORKSHOPS}>
-                <WorkshopForm />
-              </ProtectedRoute>
-            }
-          />
-          <Route
-            path="workshops/:id/edit"
-            element={
-              <ProtectedRoute requiredPermission={PERMISSIONS.EDIT_WORKSHOPS}>
-                <WorkshopForm />
-              </ProtectedRoute>
-            }
-          />
-          <Route
-            path="courses"
-            element={
-              <ProtectedRoute requiredPermission={PERMISSIONS.VIEW_COURSES}>
-                <Courses />
-              </ProtectedRoute>
-            }
-          />
-=======
       <Suspense fallback={<PageLoadingFallback />}>
         <Routes>
           {/* Public Routes */}
@@ -150,7 +77,6 @@
           <Route path={ROUTES.NOT_FOUND} element={<NotFoundPage />} />
           
           {/* Protected Admin Routes */}
->>>>>>> e683b20a
           <Route
             path="/admin"
             element={
