--- conflicted
+++ resolved
@@ -4,18 +4,13 @@
 // https://vitejs.dev/config/
 export default defineConfig({
   plugins: [react()],
-<<<<<<< HEAD
-  base: process.env.NODE_ENV === 'production' ? '/airbotix-website/' : '/', // 开发环境使用根路径
-=======
   base: '/',
->>>>>>> 050c9e4a
   build: {
     outDir: 'dist',
     assetsDir: 'assets',
   },
   server: {
-    port: 8080,
-    host: '0.0.0.0', // 允许外部访问
+    port: 3000,
     open: true
   }
 })